--- conflicted
+++ resolved
@@ -8,7 +8,6 @@
 
 from fastapi import WebSocket, WebSocketDisconnect
 
-<<<<<<< HEAD
 from video_storage import video_storage
 
 # Global session manager for coordinating video and audio streams
@@ -56,10 +55,8 @@
 
 # Global session manager instance
 session_manager = SessionManager()
-=======
 from video_keyframes import VideoChunkProcessor
 
->>>>>>> dad13470
 
 logger = logging.getLogger("backend.streams")
 
@@ -90,7 +87,6 @@
     return None
 
 
-<<<<<<< HEAD
 async def handle_stream(websocket: WebSocket, stream_type: str) -> StreamStats:
     """
     Consume messages from a WebSocket stream, logging metadata for each chunk.
@@ -113,7 +109,6 @@
 
             if message_type == "websocket.disconnect":
                 raise WebSocketDisconnect(code=message.get("code", 1000))
-=======
 async def handle_video_keyframe_stream(
     websocket: WebSocket,
     processor: VideoChunkProcessor,
@@ -135,12 +130,10 @@
             if message_type == "websocket.disconnect":
                 logger.info(f"[{stream_type}] Received websocket.disconnect message")
                 break
->>>>>>> dad13470
 
             chunk_bytes = message.get("bytes")
             chunk_text = message.get("text")
 
-<<<<<<< HEAD
             metadata: Dict[str, Any] = {
                 "timestamp": _utc_timestamp(),
                 "stream_type": stream_type,
@@ -186,7 +179,6 @@
     finally:
         # Mark stream as disconnected and let session manager handle finalization
         await session_manager.mark_stream_disconnected(session_id, stream_type)
-=======
             stats.chunks_received += 1
 
             if chunk_text is not None:
@@ -242,5 +234,4 @@
         logger.info(f"[{stream_type}] Finalizing processor")
         await processor.finalize(websocket)
 
-    return stats
->>>>>>> dad13470
+    return stats