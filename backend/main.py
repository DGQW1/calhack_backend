import logging
import os
from datetime import datetime, timezone
from pathlib import Path

from fastapi import FastAPI, WebSocket, WebSocketDisconnect, status, HTTPException
from fastapi.middleware.cors import CORSMiddleware
from fastapi.responses import FileResponse
from fastapi.staticfiles import StaticFiles

<<<<<<< HEAD
from websocket_handlers import StreamStats, handle_stream
from video_storage import video_storage
=======
from keyframes_models import SlideDetectionParams
from storage import SlideStorage
from video_keyframes import KeyframeBroadcaster, VideoChunkProcessor
from websocket_handlers import handle_video_keyframe_stream
>>>>>>> dad13470


logger = logging.getLogger("backend")
logging.basicConfig(level=logging.INFO)


def _get_allowed_origins() -> list[str]:
    allowed = os.getenv("CORS_ALLOW_ORIGINS")
    if not allowed:
        return ["*"]
    return [origin.strip() for origin in allowed.split(",") if origin.strip()]


app = FastAPI(
    title="Video Keyframe Detection Backend",
    description="Receives video WebSocket streams and detects slide keyframes.",
)

app.add_middleware(
    CORSMiddleware,
    allow_origins=_get_allowed_origins(),
    allow_credentials=True,
    allow_methods=["*"],
    allow_headers=["*"],
)


def _get_env_float(name: str, default: float) -> float:
    value = os.getenv(name)
    if value is None:
        return default
    try:
        return float(value)
    except ValueError:
        return default


def _get_env_int(name: str, default: int) -> int:
    value = os.getenv(name)
    if value is None:
        return default
    try:
        return int(value)
    except ValueError:
        return default


slide_storage = SlideStorage.from_env()
keyframe_broadcaster = KeyframeBroadcaster()

slide_detection_params = SlideDetectionParams(
    tau_stable=_get_env_float("SLIDE_TAU_STABLE", 0.90),
    tau_change=_get_env_float("SLIDE_TAU_CHANGE", 0.75),
    min_stable_duration_ms=_get_env_int("SLIDE_MIN_STABLE_MS", 1000),
    transition_confirm_frames=_get_env_int("SLIDE_TRANSITION_FRAMES", 8),
    cooldown_ms=_get_env_int("SLIDE_COOLDOWN_MS", 1500),
    ema_alpha=_get_env_float("SLIDE_EMA_ALPHA", 0.15),
    downscale_width=_get_env_int("SLIDE_DOWNSCALE_WIDTH", 320),
    downscale_height=_get_env_int("SLIDE_DOWNSCALE_HEIGHT", 180),
    slide_change_ssim=_get_env_float("SLIDE_CHANGE_SSIM", 0.70),
    min_slide_duration_ms=_get_env_int("SLIDE_MIN_SLIDE_DURATION_MS", 1500),
)


async def _require_token(websocket: WebSocket) -> None:
    """
    Optional connection validation via STREAMING_ACCESS_TOKEN environment variable.
    Allows token to be provided via `?token=...` query parameter or `x-stream-token` header.
    """
    expected = os.getenv("STREAMING_ACCESS_TOKEN")
    if not expected:
        return

    provided = websocket.query_params.get("token") or websocket.headers.get("x-stream-token")
    if provided != expected:
        await websocket.close(code=status.WS_1008_POLICY_VIOLATION, reason="Invalid connection token")
        raise PermissionError("Invalid connection token provided for WebSocket connection.")


@app.websocket("/ws/video")
async def video_stream(websocket: WebSocket) -> None:
    stream_type = "video"
    lecture_id = os.getenv("DEFAULT_LECTURE_ID", "default")
    try:
<<<<<<< HEAD
        stats = await handle_stream(websocket, stream_type)
        if stats:
            summary = {
                "type": "connection_summary",
                "stream_type": stream_type,
                "chunks_received": stats.chunks_received,
                "bytes_received": stats.bytes_received,
                "started_at": start.isoformat(),
                "ended_at": datetime.now(timezone.utc).isoformat(),
            }
            
            # Add session ID for video compilation
            if stats.session_id:
                summary["session_id"] = stats.session_id
                
            await websocket.send_json(summary)
=======
        await _require_token(websocket)
        await websocket.accept()
        start = datetime.now(timezone.utc)

        lecture_id = websocket.query_params.get("lecture_id") or websocket.headers.get("x-lecture-id") or lecture_id

        await websocket.send_json(
            {
                "type": "connection_ack",
                "stream_type": stream_type,
                "received_at": start.isoformat(),
                "lecture_id": lecture_id,
            }
        )

        processor = VideoChunkProcessor(
            lecture_id=lecture_id,
            storage=slide_storage,
            broadcaster=keyframe_broadcaster,
            detector_params=slide_detection_params,
        )

        stats = await handle_video_keyframe_stream(
            websocket,
            processor,
            stream_type=stream_type,
        )

        try:
            await websocket.send_json(
                {
                    "type": "connection_summary",
                    "stream_type": stream_type,
                    "chunks_received": stats.chunks_received,
                    "bytes_received": stats.bytes_received,
                    "lecture_id": lecture_id,
                    "started_at": start.isoformat(),
                    "ended_at": datetime.now(timezone.utc).isoformat(),
                }
            )
        except RuntimeError:
            logger.debug("Unable to send connection summary; websocket already closed.")
>>>>>>> dad13470
    except WebSocketDisconnect:
        logger.info("WebSocket disconnected for %s stream.", stream_type)
    except PermissionError:
        logger.warning("Rejected %s stream connection due to invalid token.", stream_type)
    except Exception as exc:  # noqa: BLE001
        logger.exception("Unexpected error while handling %s stream: %s", stream_type, exc)
        try:
            await websocket.close(code=status.WS_1011_INTERNAL_ERROR, reason="Internal server error")
        except Exception:
            pass  # Connection may already be closed


@app.websocket("/ws/keyframes")
async def keyframe_stream(websocket: WebSocket) -> None:
    stream_type = "keyframes"
    try:
        await _require_token(websocket)
        await websocket.accept()
        await keyframe_broadcaster.register(websocket)

        await websocket.send_json(
            {
                "type": "connection_ack",
                "stream_type": stream_type,
                "received_at": datetime.now(timezone.utc).isoformat(),
            }
        )

        while True:
            message = await websocket.receive()
            if message.get("type") == "websocket.disconnect":
                break
    except WebSocketDisconnect:
        logger.info("WebSocket disconnected for %s stream.", stream_type)
    except PermissionError:
        logger.warning("Rejected %s stream connection due to invalid token.", stream_type)
    except Exception as exc:  # noqa: BLE001
        logger.exception("Unexpected error while handling %s stream: %s", stream_type, exc)
    finally:
        await keyframe_broadcaster.unregister(websocket)


@app.get("/health")
async def healthcheck() -> dict[str, str]:
    return {"status": "ok"}


@app.post("/api/compile-video/{session_id}")
async def compile_video(session_id: str) -> dict[str, str]:
    """
    Compile a video from a recording session.
    """
    session = video_storage.get_session(session_id)
    if not session:
        raise HTTPException(status_code=404, detail="Session not found")
    
    if session.compiled_file and session.compiled_file.exists():
        return {
            "status": "success",
            "message": "Video already compiled",
            "download_url": f"/api/download/{session_id}"
        }
    
    try:
        compiled_file = await session.finalize()
        if compiled_file:
            return {
                "status": "success",
                "message": "Video compiled successfully",
                "download_url": f"/api/download/{session_id}"
            }
        else:
            raise HTTPException(status_code=500, detail="Failed to compile video")
    except Exception as e:
        logger.error(f"Error compiling video for session {session_id}: {e}")
        raise HTTPException(status_code=500, detail=f"Compilation failed: {str(e)}")


@app.get("/api/download/{session_id}")
async def download_video(session_id: str):
    """
    Download a compiled video file.
    """
    session = video_storage.get_session(session_id)
    if not session:
        raise HTTPException(status_code=404, detail="Session not found")
    
    if not session.compiled_file or not session.compiled_file.exists():
        raise HTTPException(status_code=404, detail="Video not compiled yet")
    
    return FileResponse(
        path=session.compiled_file,
        filename=f"recording_{session_id}.mp4",
        media_type="video/mp4"
    )


@app.get("/api/sessions")
async def list_sessions() -> dict[str, list]:
    """
    List all recording sessions.
    """
    sessions = []
    for session_id, session in video_storage.sessions.items():
        sessions.append({
            "session_id": session_id,
            "created_at": session.created_at.isoformat(),
            "is_active": session.is_active,
            "has_compiled_file": session.compiled_file is not None and session.compiled_file.exists(),
            "video_chunks": len(session.video_chunks),
            "audio_chunks": len(session.audio_chunks)
        })
    
    return {"sessions": sessions}


@app.delete("/api/sessions/{session_id}")
async def delete_session(session_id: str) -> dict[str, str]:
    """
    Delete a recording session and its files.
    """
    session = video_storage.get_session(session_id)
    if not session:
        raise HTTPException(status_code=404, detail="Session not found")
    
    video_storage.remove_session(session_id)
    return {"status": "success", "message": "Session deleted"}


# Mount static files for serving recordings
app.mount("/recordings", StaticFiles(directory="recordings"), name="recordings")<|MERGE_RESOLUTION|>--- conflicted
+++ resolved
@@ -8,15 +8,12 @@
 from fastapi.responses import FileResponse
 from fastapi.staticfiles import StaticFiles
 
-<<<<<<< HEAD
 from websocket_handlers import StreamStats, handle_stream
 from video_storage import video_storage
-=======
 from keyframes_models import SlideDetectionParams
 from storage import SlideStorage
 from video_keyframes import KeyframeBroadcaster, VideoChunkProcessor
 from websocket_handlers import handle_video_keyframe_stream
->>>>>>> dad13470
 
 
 logger = logging.getLogger("backend")
@@ -101,7 +98,6 @@
     stream_type = "video"
     lecture_id = os.getenv("DEFAULT_LECTURE_ID", "default")
     try:
-<<<<<<< HEAD
         stats = await handle_stream(websocket, stream_type)
         if stats:
             summary = {
@@ -118,7 +114,6 @@
                 summary["session_id"] = stats.session_id
                 
             await websocket.send_json(summary)
-=======
         await _require_token(websocket)
         await websocket.accept()
         start = datetime.now(timezone.utc)
@@ -161,7 +156,6 @@
             )
         except RuntimeError:
             logger.debug("Unable to send connection summary; websocket already closed.")
->>>>>>> dad13470
     except WebSocketDisconnect:
         logger.info("WebSocket disconnected for %s stream.", stream_type)
     except PermissionError:
